--- conflicted
+++ resolved
@@ -23,12 +23,7 @@
    during the installation process of
    [Teensyduino](https://www.pjrc.com/teensy/teensyduino.html).
 
-3. Install the [ESensors](https://github.com/janscience/ESensors)
-   library with all its dependencies from the Library manager of the
-   Arduino IDE (Tools menu). See also the [ESensors installation
-   instructions](https://github.com/janscience/ESensors/docs/install.md)
-
-4. For [TeeRec](https://github.com/janscience/TeeRec) clone the
+3. For [TeeRec](https://github.com/janscience/TeeRec) clone the
    repository into `Arduino/libraries/`:
    ```sh
    cd Arduino/libraries
@@ -43,11 +38,7 @@
     unzip ~/Downloads/TeeRec-main.zip
     ```
 
-<<<<<<< HEAD
-5. Close the Arduino IDE and open it again. Then the Arduino IDE knows
-=======
 4. Close the Arduino IDE and open it again. Then the Arduino IDE knows
->>>>>>> e321db0f
    about the newly installed libraries.
 
 5. Clone TeeGrid into `Arduino/`
